# -*- coding: utf-8 -*-

"""Constants for Bio2BEL ChEBI."""

import os

from bio2bel.utils import get_data_dir
<<<<<<< HEAD

VERSION = '0.0.5-dev'
=======
>>>>>>> d8f45036

MODULE_NAME = 'chebi'
DATA_DIR = get_data_dir(MODULE_NAME)

COMPOUNDS_URL = 'ftp://ftp.ebi.ac.uk/pub/databases/chebi/Flat_file_tab_delimited/compounds.tsv.gz'
COMPOUNDS_COLUMNS = [
    'ID',  # numerical CHEBI ID like (\d+)
    'STATUS',
    'CHEBI_ACCESSION',  # qualified CHEBI ID like (CHEBI:\d+)
    'SOURCE',
    'PARENT_ID',  # parent's numerical CHEBI ID like (\d+)
    'NAME',
    'DEFINITION',
    'MODIFIED_ON',
    'CREATED_BY',
    'STAR',
]

NAMES_URL = 'ftp://ftp.ebi.ac.uk/pub/databases/chebi/Flat_file_tab_delimited/names.tsv.gz'
ACCESSION_URL = 'ftp://ftp.ebi.ac.uk/pub/databases/chebi/Flat_file_tab_delimited/database_accession.tsv'
INCHIS_URL = 'ftp://ftp.ebi.ac.uk/pub/databases/chebi/Flat_file_tab_delimited/chebiId_inchi.tsv'
RELATIONS_URL = 'ftp://ftp.ebi.ac.uk/pub/databases/chebi/Flat_file_tab_delimited/relation.tsv'

COMPOUNDS_DATA_PATH = os.path.join(DATA_DIR, 'compounds.tsv.gz')
NAMES_DATA_PATH = os.path.join(DATA_DIR, 'names.tsv.gz')
ACCESSION_DATA_PATH = os.path.join(DATA_DIR, 'database_accession.tsv')
INCHIS_DATA_PATH = os.path.join(DATA_DIR, 'chebiId_inchi.tsv')
RELATIONS_DATA_PATH = os.path.join(DATA_DIR, 'relation.tsv')<|MERGE_RESOLUTION|>--- conflicted
+++ resolved
@@ -5,11 +5,8 @@
 import os
 
 from bio2bel.utils import get_data_dir
-<<<<<<< HEAD
 
 VERSION = '0.0.5-dev'
-=======
->>>>>>> d8f45036
 
 MODULE_NAME = 'chebi'
 DATA_DIR = get_data_dir(MODULE_NAME)
