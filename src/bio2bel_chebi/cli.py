--- conflicted
+++ resolved
@@ -10,7 +10,7 @@
 import click
 
 from bio2bel_chebi.manager import Manager
-from bio2bel_chebi.run import MODULE_DOMAIN, MODULE_FUNCTIONS, MODULE_NAME
+from bio2bel_chebi.run import MODULE_DOMAIN, MODULE_FUNCTION, MODULE_NAME
 from pybel_tools.ols_utils import OlsNamespaceOntology
 
 
@@ -25,12 +25,8 @@
 @click.option('-o', '--output', type=click.File('w'), default=sys.stdout)
 def write(ols_base, output):
     """Writes BEL namespace"""
-    ontology = OlsNamespaceOntology(MODULE_NAME, MODULE_DOMAIN, bel_function=MODULE_FUNCTIONS, ols_base=ols_base)
-<<<<<<< HEAD
+    ontology = OlsNamespaceOntology(MODULE_NAME, MODULE_DOMAIN, bel_function=MODULE_FUNCTION, ols_base=ols_base)
     ontology.write_namespace(output)
-=======
-    ontology.write(output)
->>>>>>> f1b6063f
 
 
 @main.command()
@@ -38,7 +34,7 @@
 @click.option('--no-hash-check', is_flag=True)
 def deploy(ols_base=None, no_hash_check=False):
     """Deploy to Artifactory"""
-    ontology = OlsNamespaceOntology(MODULE_NAME, MODULE_DOMAIN, bel_function=MODULE_FUNCTIONS, ols_base=ols_base)
+    ontology = OlsNamespaceOntology(MODULE_NAME, MODULE_DOMAIN, bel_function=MODULE_FUNCTION, ols_base=ols_base)
     success = ontology.deploy(hash_check=(not no_hash_check))
     click.echo('Deployed to {}'.format(success) if success else 'Duplicate not deployed')
 
