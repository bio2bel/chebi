--- conflicted
+++ resolved
@@ -1,10 +1,6 @@
 # -*- coding: utf-8 -*-
 
-<<<<<<< HEAD
-"""Run this script with :code:`python3 -m bio2bel_chebi`"""
-=======
 """The CLI for Bio2BEL ChEBI."""
->>>>>>> d8f45036
 
 from .manager import Manager
 
